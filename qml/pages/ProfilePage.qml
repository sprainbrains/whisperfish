--- conflicted
+++ resolved
@@ -23,12 +23,6 @@
     Recipient {
         id: recipient
         app: AppState
-<<<<<<< HEAD
-        recipientUuid: profilePage.recipientUuid
-        Component.onCompleted: profilePage.profilePicture = getRecipientAvatar(recipient.e164 != null ? recipient.e164 : '', recipient.uuid)
-
-=======
->>>>>>> 4198ec83
     }
 
     // Enter edit mode, or save changes
@@ -238,10 +232,6 @@
                 //% "Last name (optional)"
                 label: qsTrId("whisperfish-profile-family-name")
                 text: recipient.familyName != null ? recipient.familyName : ''
-<<<<<<< HEAD
-
-=======
->>>>>>> 4198ec83
                 // Disable prediction on lastname too for consistency.
                 inputMethodHints: Qt.ImhNoPredictiveText
             }
@@ -268,10 +258,6 @@
                 //% "Phone number"
                 label: qsTrId("whisperfish-profile-phone-number")
                 text: recipient.e164 != null ? recipient.e164 : ''
-<<<<<<< HEAD
-
-=======
->>>>>>> 4198ec83
             }
 
             TextField {
