--- conflicted
+++ resolved
@@ -853,16 +853,10 @@
     </message>
     <message id="whisperfish-settings-compress-db">
         <location filename="../qml/pages/Settings.qml" line="379"/>
-<<<<<<< HEAD
         <source>Compact database</source>
         <oldsource>Compress database</oldsource>
         <extracomment>Settings page &apos;Compact database&apos; button: execute &apos;VACUUM&apos; command on SQLite-database</extracomment>
-        <translation type="unfinished"></translation>
-=======
-        <source>Compress database</source>
-        <extracomment>Settings page &apos;Compress database&apos; button: execute &apos;VACUUM&apos; command on SQLite-database</extracomment>
-        <translation>Συμπίεση βάσης δεδομένων</translation>
->>>>>>> 9481e962
+        <translation type="unfinished">Συμπίεση βάσης δεδομένων</translation>
     </message>
     <message id="whisperfish-settings-stats-section">
         <location filename="../qml/pages/Settings.qml" line="390"/>
