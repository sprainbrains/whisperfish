[package]
name = "harbour-whisperfish"
version = "0.6.0-dev"
authors = ["Ruben De Smet <ruben.de.smet@rubdos.be>"]
edition = "2018"
build = "build.rs"
license = "AGPL-3.0-or-later"
description = "Private messaging using Signal for SailfishOS."

[[bench]]
name = "storage"
harness = false

[dependencies]
async-trait = "0.1"
bincode = "1.2.1"
actix = "0.11.0-beta"
rand = "0.7"
aes = "0.7"
block-modes = "0.8"
parking_lot = "0.11"
dbus = "0.9"
hmac = "0.11.0"
sha2 = "0.9.0"
pbkdf2 = { version = "0.8.0", default-features = false }
sha-1 = "0.9.0"
uuid = { version = "0.8.1", features=["v4"] }
mime_guess = "2.0.3"
actix-threadpool = "0.3"
actix-rt = "2.0.0-beta"
actix_derive = "0.6.0-beta.1"
chrono = "0.4"
tokio = {version="1.1", features=["time", "io-util", "net", "sync"]}
futures = "0.3"
pin-utils = "0.1"
<<<<<<< HEAD
qmetaobject = { version = "0.2.1" }
=======
# https://github.com/woboq/qmetaobject-rs/issues/195
qmetaobject = { version = "=0.2.2" }
>>>>>>> 89ca8932
cstr = "0.2.0"
cpp = "0.5"
dirs = "3.0"
anyhow = "1.0"
thiserror = "1"
libsignal-service = { git = "https://github.com/Michael-F-Bryan/libsignal-service-rs", branch = "master" }
libsignal-service-actix = { git = "https://github.com/Michael-F-Bryan/libsignal-service-rs", branch = "master" }
zkgroup = { git = "https://github.com/signalapp/zkgroup" }
log = "0.4.8"
env_logger = "0.8"
scrypt = { version = "0.7", default-features = false, features=["std"] }
single-instance = "0.3.1"
hex="0.4"
phonenumber = "0.3"
itertools = "0.10.0"

diesel = { version = "1.4", features = ["sqlite", "chrono"] }
diesel_migrations = "1.4"
libsqlite3-sys = { version = "0.9", features = ["sqlcipher"] }

serde = {version = "1.0", features = ["derive"]}
serde_yaml = "0.8"

prost = "0.8"

tempdir = "0.3.5"

structopt = "0.3.16"

rpassword = "5.0"

[build-dependencies]
cpp_build = "0.5"
cc = "1.0"
failure = "0.1.6"
dotenv = "0.15"
regex = "1.3.9"
prost-build = "0.8"
vergen = "5"
version_check = "0.9"

[dev-dependencies]
# Git version for async tests. 0.6.5 will contain this feature,
# so revert to crates.io on release
criterion = "0.3"
rstest = { version = "0.10" }
rstest_reuse = { version = "0.1.0" }

# Smart dev mode: Compile most stuff in release mode, except for the things
# that are actually maintained by our community
[profile.dev.package."*"]
opt-level = 3

[profile.dev.package.libsignal-protocol]
opt-level = 0

[profile.dev.package.libsignal-service]
opt-level = 0

[profile.dev.package.libsignal-service-actix]
opt-level = 0

[profile.dev.package.qmetaobject]
opt-level = 0

[profile.release]
# This flag is set in CI using RUSTFLAGS
# lto = "fat"

<<<<<<< HEAD
=======
[package.metadata.rpm]
# DOES NOT get overwritten through `cargo rpm build --target xxx`,
# means we can *lie* to RPM for issue #24.
target_architecture = "armv7hl"
#target_architecture = "aarch64"
#target_architecture = "i486"

[package.metadata.rpm.cargo]
buildflags = ["--release"]
# Gets overwritten through `cargo rpm build --target xxx`
target = "armv7-unknown-linux-gnueabihf"
#target = "aarch64-unknown-linux-gnu"
#target = "i686-unknown-linux-gnu"

[package.metadata.rpm.targets]
harbour-whisperfish = { path = "/usr/bin/harbour-whisperfish" }
whisperfish-migration-dry-run = { path = "/usr/bin/whisperfish-migration-dry-run" }

[package.metadata.rpm.files]
"../harbour-whisperfish.desktop" = { path = "/usr/share/applications/harbour-whisperfish.desktop" }
"../harbour-whisperfish.privileges" = { path = "/usr/share/mapplauncherd/privileges.d/harbour-whisperfish.privileges" }
"../harbour-whisperfish-message.conf" = { path = "/usr/share/lipstick/notificationcategories/harbour-whisperfish-message.conf" }
"../icons/86x86/harbour-whisperfish.png" = { path = "/usr/share/icons/hicolor/86x86/apps/harbour-whisperfish.png" }
"tmp_feature_files/systemd/" = { path = "/usr/lib/systemd/user/" }
"tmp_feature_files/transferplugin/" = { path = "/usr/lib/nemo-transferengine/plugins/" }
"tmp_feature_files/transferui/" = { path = "/usr/share/nemo-transferengine/plugins/" }
"tmp_feature_files/dbus/" = { path = "/usr/share/dbus-1/services/" }


"../qml/" = { path = "/usr/share/harbour-whisperfish/qml/" }
"../icons/" = { path = "/usr/share/harbour-whisperfish/icons/" }
"../translations/" = { path = "/usr/share/harbour-whisperfish/translations" }

>>>>>>> 89ca8932
[features]
# This feature requires setting RUSTFLAGS="-C link-args=-Wl,-lcrypto"
bundled-sqlcipher = []
sailfish = ["bundled-sqlcipher"]
harbour = ["sailfish"]

[patch."https://github.com/signalapp/zkgroup"]
zkgroup = { git = "https://gitlab.com/whisperfish/zkgroup", branch = "whisperfork" }
[patch."https://github.com/signalapp/libsignal-client"]
libsignal-protocol = { git = "https://gitlab.com/whisperfish/libsignal-client", branch = "whisperfork" }

# [patch."https://github.com/Michael-F-Bryan/libsignal-service-rs"]
# libsignal-service = { path = "/home/rsmet/src/libsignal-service-rs/libsignal-service" }
# libsignal-service-actix = { path = "/home/rsmet/src/libsignal-service-rs/libsignal-service-actix/" }<|MERGE_RESOLUTION|>--- conflicted
+++ resolved
@@ -21,9 +21,9 @@
 parking_lot = "0.11"
 dbus = "0.9"
 hmac = "0.11.0"
-sha2 = "0.9.0"
+sha2 = "0.9"
 pbkdf2 = { version = "0.8.0", default-features = false }
-sha-1 = "0.9.0"
+sha-1 = "0.9"
 uuid = { version = "0.8.1", features=["v4"] }
 mime_guess = "2.0.3"
 actix-threadpool = "0.3"
@@ -33,12 +33,7 @@
 tokio = {version="1.1", features=["time", "io-util", "net", "sync"]}
 futures = "0.3"
 pin-utils = "0.1"
-<<<<<<< HEAD
-qmetaobject = { version = "0.2.1" }
-=======
-# https://github.com/woboq/qmetaobject-rs/issues/195
 qmetaobject = { version = "=0.2.2" }
->>>>>>> 89ca8932
 cstr = "0.2.0"
 cpp = "0.5"
 dirs = "3.0"
@@ -77,7 +72,7 @@
 dotenv = "0.15"
 regex = "1.3.9"
 prost-build = "0.8"
-vergen = "5"
+vergen = { version = "5", default-features = false, features = ["git", "cargo", "rustc"] }
 version_check = "0.9"
 
 [dev-dependencies]
@@ -108,42 +103,6 @@
 # This flag is set in CI using RUSTFLAGS
 # lto = "fat"
 
-<<<<<<< HEAD
-=======
-[package.metadata.rpm]
-# DOES NOT get overwritten through `cargo rpm build --target xxx`,
-# means we can *lie* to RPM for issue #24.
-target_architecture = "armv7hl"
-#target_architecture = "aarch64"
-#target_architecture = "i486"
-
-[package.metadata.rpm.cargo]
-buildflags = ["--release"]
-# Gets overwritten through `cargo rpm build --target xxx`
-target = "armv7-unknown-linux-gnueabihf"
-#target = "aarch64-unknown-linux-gnu"
-#target = "i686-unknown-linux-gnu"
-
-[package.metadata.rpm.targets]
-harbour-whisperfish = { path = "/usr/bin/harbour-whisperfish" }
-whisperfish-migration-dry-run = { path = "/usr/bin/whisperfish-migration-dry-run" }
-
-[package.metadata.rpm.files]
-"../harbour-whisperfish.desktop" = { path = "/usr/share/applications/harbour-whisperfish.desktop" }
-"../harbour-whisperfish.privileges" = { path = "/usr/share/mapplauncherd/privileges.d/harbour-whisperfish.privileges" }
-"../harbour-whisperfish-message.conf" = { path = "/usr/share/lipstick/notificationcategories/harbour-whisperfish-message.conf" }
-"../icons/86x86/harbour-whisperfish.png" = { path = "/usr/share/icons/hicolor/86x86/apps/harbour-whisperfish.png" }
-"tmp_feature_files/systemd/" = { path = "/usr/lib/systemd/user/" }
-"tmp_feature_files/transferplugin/" = { path = "/usr/lib/nemo-transferengine/plugins/" }
-"tmp_feature_files/transferui/" = { path = "/usr/share/nemo-transferengine/plugins/" }
-"tmp_feature_files/dbus/" = { path = "/usr/share/dbus-1/services/" }
-
-
-"../qml/" = { path = "/usr/share/harbour-whisperfish/qml/" }
-"../icons/" = { path = "/usr/share/harbour-whisperfish/icons/" }
-"../translations/" = { path = "/usr/share/harbour-whisperfish/translations" }
-
->>>>>>> 89ca8932
 [features]
 # This feature requires setting RUSTFLAGS="-C link-args=-Wl,-lcrypto"
 bundled-sqlcipher = []
