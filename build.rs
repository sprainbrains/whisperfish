--- conflicted
+++ resolved
@@ -154,228 +154,6 @@
     Ok(())
 }
 
-<<<<<<< HEAD
-=======
-fn prepare_rpm_build() {
-    println!("cargo:rerun-if-env-changed=CARGO_FEATURE_HARBOUR");
-
-    // Adding files only for a specific feature:
-    // - Register a new folder in cond_folder and add .rpm/tmp_feature_files/new_folder to
-    //   Cargo.toml be included in the rpm where your file should end up.
-    // - Add your source file to cond_files as ("filename", "new_folder", generated) with gerenated
-    //   = true if the file is generated during build (this prevents a rerun-if-changeged line to be
-    //   emitted)
-    // - Add your file to the rpm spec between lines `#[{{ [NOT] FEATURE_FLAG` and `#}}]`
-
-    let rpm_extra_dir = std::path::PathBuf::from(".rpm/tmp_feature_files");
-    if rpm_extra_dir.exists() {
-        std::fs::remove_dir_all(&rpm_extra_dir)
-            .unwrap_or_else(|_| panic!("Could not remove {:?} for cleanup", rpm_extra_dir));
-    }
-    let cond_folder: &[&str] = &["systemd", "transferplugin", "transferui", "dbus"];
-    for d in cond_folder.iter() {
-        let nd = rpm_extra_dir.join(d);
-        std::fs::create_dir_all(&nd).unwrap_or_else(|_| panic!("Could not create {:?}", &nd));
-    }
-    let cond_files: &[(&str, &str, bool)] = if env::var("CARGO_FEATURE_HARBOUR").is_err() {
-        // [ ("file name", "destination folder", generated), ... ]
-        &[
-            ("harbour-whisperfish.service", "systemd", false),
-            ("be.rubdos.whisperfish.service", "dbus", false),
-            (
-                "shareplugin/libwhisperfishshareplugin.so",
-                "transferplugin",
-                true,
-            ),
-            ("shareplugin/WhisperfishShare.qml", "transferui", false),
-        ]
-    } else {
-        &[]
-    };
-    for (file, dest, gen) in cond_files.iter() {
-        let dest_dir = rpm_extra_dir.join(dest);
-        if !dest_dir.exists() {
-            std::fs::create_dir_all(&dest_dir)
-                .unwrap_or_else(|_| panic!("Could not create {:?}", dest_dir));
-        }
-        let dest_file = dest_dir.join(Path::new(file).file_name().unwrap());
-        std::fs::copy(Path::new(file), &dest_file)
-            .unwrap_or_else(|_| panic!("failed to copy {} to {:?}", file, dest_file));
-        if !gen {
-            println!("cargo:rerun-if-changed={}", file);
-        }
-    }
-
-    // Build RPM Spec
-    // Lines between `#[{{ NOT FEATURE_FLAG` and `#}}]` are only copied if the feature is disabled
-    // (or enabled without NOT).
-    println!("cargo:rerun-if-changed=rpm/harbour-whisperfish.spec");
-    let src = std::fs::File::open("rpm/harbour-whisperfish.spec")
-        .expect("Failed to read rpm spec at rpm/harbour-whisperfish.spec");
-    let mut spec = std::fs::File::create(".rpm/harbour-whisperfish.spec")
-        .expect("Failed to write rpm spec to .rpm/harbour-whisperfish.spec");
-    writeln!(spec, "### WARNING: auto-generated file - please only edit the original source file: ../rpm/harbour-whisperfish.spec")
-        .expect("Failed to write to spec file");
-
-    let mut ignore = 0;
-    let feature_re = regex::Regex::new(r"^\s*#\[\{\{\s+(NOT)?\s+([A-Z_0-9]+)").unwrap();
-
-    for line in BufReader::new(src).lines() {
-        let line = line.unwrap();
-        if let Some(cap) = feature_re.captures(&line) {
-            if ignore > 0
-                || (cap.get(1) == None
-                    && env::var(format!("CARGO_FEATURE_{}", cap.get(2).unwrap().as_str())).is_err())
-                || (cap.get(1) != None
-                    && env::var(format!("CARGO_FEATURE_{}", cap.get(2).unwrap().as_str())).is_ok())
-            {
-                ignore += 1;
-            }
-            println!("reg {:?}", cap);
-        } else if line.trim_start().starts_with("#}}]") {
-            if ignore > 0 {
-                ignore -= 1;
-            }
-        } else if ignore == 0 {
-            writeln!(spec, "{}", line).expect("Failed to write to spec file");
-        }
-    }
-}
-
-fn needs_rerun(dest: &str, sources: &[&str]) -> bool {
-    for f in sources.iter() {
-        println!("cargo:rerun-if-changed={}", f);
-    }
-
-    let metadata = std::fs::metadata(dest);
-    if metadata.is_err() {
-        return true;
-    }
-    let reftime = match metadata.unwrap().modified() {
-        Ok(time) => time,
-        Err(_) => return true,
-    };
-
-    for f in sources.iter() {
-        if std::fs::metadata(f).unwrap().modified().unwrap() > reftime {
-            return true;
-        }
-    }
-
-    false
-}
-
-fn build_share_plugin(mer_target_root: &str, qt_include_path: &str) {
-    if !needs_rerun(
-        "shareplugin/libwhisperfishshareplugin.so",
-        &[
-            "shareplugin/WhisperfishPluginInfo.cpp",
-            "shareplugin/WhisperfishPluginInfo.h",
-            "shareplugin/WhisperfishTransferPlugin.cpp",
-            "shareplugin/sfmoc/WhisperfishTransferPlugin.cpp",
-            "shareplugin/WhisperfishTransferPlugin.h",
-            "shareplugin/WhisperfishTransfer.cpp",
-            "shareplugin/sfmoc/WhisperfishTransfer.cpp",
-            "shareplugin/WhisperfishTransfer.h",
-        ],
-    ) {
-        return;
-    }
-
-    let mut gcc = cc::Build::new()
-        .cargo_metadata(false)
-        .cpp(true)
-        .flag(&format!("--sysroot={}", mer_target_root))
-        .flag("-isysroot")
-        .flag(mer_target_root)
-        .include(format!("{}/usr/include/", mer_target_root))
-        .include(&qt_include_path)
-        .include(format!("{}/QtCore", qt_include_path))
-        .shared_flag(true)
-        .get_compiler()
-        .to_command();
-    gcc.arg(format!("-L{}/usr/lib64", mer_target_root))
-        .arg(format!("-L{}/usr/lib", mer_target_root))
-        .arg("-lnemotransferengine-qt5")
-        .arg("-lQt5DBus")
-        .arg("-lQt5Core")
-        .arg("-o")
-        .arg("shareplugin/libwhisperfishshareplugin.so")
-        .arg("shareplugin/WhisperfishPluginInfo.cpp")
-        .arg("shareplugin/WhisperfishTransfer.cpp")
-        .arg("shareplugin/WhisperfishTransferPlugin.cpp")
-        .arg("shareplugin/sfmoc/WhisperfishTransfer.cpp")
-        .arg("shareplugin/sfmoc/WhisperfishTransferPlugin.cpp");
-
-    println!("running: {:?}", gcc);
-    gcc.status().expect("share plugin compile command failed");
-}
-
-fn build_sqlcipher(mer_target_root: &str) {
-    // static sqlcipher handling. Needed for compatibility with
-    // sailfish-components-webview.
-    // This may become obsolete with an sqlcipher upgrade from jolla or when
-    // https://gitlab.com/rubdos/whisperfish/-/issues/227 is implemented.
-
-    if !needs_rerun(
-        &format!("{}/libsqlcipher.a", env::var("OUT_DIR").unwrap()),
-        &[
-            "sqlcipher/sqlite3.c",
-            "sqlcipher/sqlite3.h",
-            "sqlcipher/sqlite3ext.h",
-        ],
-    ) {
-        return;
-    }
-
-    if !Path::new("sqlcipher/sqlite3.c").is_file() {
-        // Download and prepare sqlcipher source
-        let stat = Command::new("sqlcipher/get-sqlcipher.sh")
-            .status()
-            .expect("Failed to download sqlcipher");
-        assert!(stat.success());
-    }
-
-    // Build static sqlcipher
-    cc::Build::new()
-        .flag(&format!("--sysroot={}", mer_target_root))
-        .flag("-isysroot")
-        .flag(mer_target_root)
-        .include(format!("{}/usr/include/", mer_target_root))
-        .include(format!("{}/usr/include/openssl", mer_target_root))
-        .file("sqlcipher/sqlite3.c")
-        .warnings(false)
-        .flag("-Wno-stringop-overflow")
-        .flag("-Wno-return-local-addr")
-        .flag("-DSQLITE_CORE")
-        .flag("-DSQLITE_DEFAULT_FOREIGN_KEYS=1")
-        .flag("-DSQLITE_ENABLE_API_ARMOR")
-        .flag("-DSQLITE_HAS_CODEC")
-        .flag("-DSQLITE_TEMP_STORE=2")
-        .flag("-DHAVE_ISNAN")
-        .flag("-DHAVE_LOCALTIME_R")
-        .flag("-DSQLITE_ENABLE_COLUMN_METADATA")
-        .flag("-DSQLITE_ENABLE_DBSTAT_VTAB")
-        .flag("-DSQLITE_ENABLE_FTS3")
-        .flag("-DSQLITE_ENABLE_FTS3_PARENTHESIS")
-        .flag("-DSQLITE_ENABLE_FTS5")
-        .flag("-DSQLITE_ENABLE_JSON1")
-        .flag("-DSQLITE_ENABLE_LOAD_EXTENSION=1")
-        .flag("-DSQLITE_ENABLE_MEMORY_MANAGEMENT")
-        .flag("-DSQLITE_ENABLE_RTREE")
-        .flag("-DSQLITE_ENABLE_STAT2")
-        .flag("-DSQLITE_ENABLE_STAT4")
-        .flag("-DSQLITE_SOUNDEX")
-        .flag("-DSQLITE_THREADSAFE=1")
-        .flag("-DSQLITE_USE_URI")
-        .flag("-DHAVE_USLEEP=1")
-        .compile("sqlcipher");
-
-    println!("cargo:lib_dir={}", env::var("OUT_DIR").unwrap());
-    println!("cargo:rustc-link-lib=static=sqlcipher");
-}
-
->>>>>>> 89ca8932
 fn main() {
     protobuf().unwrap();
 
@@ -446,22 +224,8 @@
         println!("cargo:rustc-link-lib{}={}", macos_lib_search, lib);
     }
 
-<<<<<<< HEAD
     #[cfg(feature = "bundled-sqlcipher")]
     build_sqlcipher();
-=======
-    if env::var("CARGO_FEATURE_HARBOUR").is_err() && cross_compile {
-        build_share_plugin(&mer_target_root, qt_include_path);
-    }
-
-    if cross_compile {
-        build_sqlcipher(&mer_target_root);
-    }
-
-    if cross_compile {
-        prepare_rpm_build();
-    }
->>>>>>> 89ca8932
 
     // vergen
     let mut cfg = vergen::Config::default();
