--- conflicted
+++ resolved
@@ -15,7 +15,7 @@
 %endif
 
 Name: be.rubdos.harbour.whisperfish
-Summary: Private messaging using Signal for SailfishOS.
+Summary: Private messaging using Signal for SailfishOS/AuroraOS.
 
 Version: 0.6.0
 Release: 0
@@ -25,23 +25,16 @@
 Source0: %{name}-%{version}.tar.gz
 #AutoReqProv: no
 Requires:   sailfishsilica-qt5 >= 0.10.9
-<<<<<<< HEAD
 Requires:   libauroraapp-launcher
 #Requires:   sailfish-components-contacts-qt5
 #Requires:   nemo-qml-plugin-contacts-qt5
 #Requires:   nemo-qml-plugin-configuration-qt5
 #Requires:   nemo-qml-plugin-notifications-qt5
-=======
-Requires:   libsailfishapp-launcher
-Requires:   sailfish-components-contacts-qt5
-Requires:   nemo-qml-plugin-contacts-qt5
-Requires:   nemo-qml-plugin-configuration-qt5
-Requires:   nemo-qml-plugin-notifications-qt5
-Requires:   dbus
+
 
 # For the captcha QML application
-Requires:   qtmozembed-qt5
->>>>>>> 4198ec83
+#Requires:   qtmozembed-qt5
+
 Requires:   sailfish-components-webview-qt5
 #Requires:   openssl-libs
 #Requires:   dbus
@@ -50,16 +43,11 @@
 Requires: sailfish-components-webview-qt5-popups
 Requires: sailfish-components-webview-qt5-pickers
 
-<<<<<<< HEAD
-#Requires:  qtmozembed-qt5
 
 #Recommends:   sailjail
 #Recommends:   sailjail-permissions
-=======
-Recommends:   sailjail
-Recommends:   sailjail-permissions
-Recommends:   harbour-whisperfish-shareplugin
->>>>>>> 4198ec83
+#Recommends:   harbour-whisperfish-shareplugin
+
 
 # This comment lists SailfishOS-version specific code,
 # for future reference, to track the reasoning behind the minimum SailfishOS version.
@@ -67,25 +55,22 @@
 #
 # - Contacts/contacts.db phoneNumbers.normalizedNumber: introduced in 3.3
 
-<<<<<<< HEAD
-
-
-
-
-
-
-
-
-
-
-
-
-
-
-
-
-=======
->>>>>>> 4198ec83
+
+
+
+
+
+
+
+
+
+
+
+
+
+
+
+
 BuildRequires:  rust == 1.52.1+git3-1
 BuildRequires:  rust-std-static == 1.52.1+git3-1
 BuildRequires:  cargo == 1.52.1+git3-1
@@ -93,10 +78,7 @@
 BuildRequires:  protobuf-compiler
 BuildRequires:  nemo-qml-plugin-notifications-qt5-devel
 BuildRequires:  qt5-qtwebsockets-devel
-<<<<<<< HEAD
-=======
 BuildRequires:  dbus-devel
->>>>>>> 4198ec83
 BuildRequires:  gcc-c++
 BuildRequires:  zlib-devel
 BuildRequires:  coreutils
@@ -251,7 +233,6 @@
 # To make comparing easier: 4.4.0.58 >> 4.4
 MAJOR_VERSION=$(echo $TARGET_VERSION | awk -F. '{print $1 FS $2}')
 
-<<<<<<< HEAD
 %if %{with shareplugin_v1} && %{with shareplugin_v2}
 echo "Error: only give shareplugin_v1 or shareplugin_v2"
 exit 1
@@ -276,8 +257,6 @@
 %endif
 
 #cargo update
-=======
->>>>>>> 4198ec83
 cargo build \
           -j 1 \
           -vv \
@@ -364,7 +343,6 @@
 
 %if %{without harbour}
 # Dbus service
-<<<<<<< HEAD
 #
 #
 #
@@ -377,12 +355,7 @@
 install -Dm 755 %{targetdir}/shareplugin/libwhisperfishshareplugin.so \
     %{buildroot}%{_libdir}/nemo-transferengine/plugins/%{sharingsubdir}/libwhisperfishshareplugin.so
 %endif
-=======
-install -Dm 644 %{_sourcedir}/../be.rubdos.whisperfish.service \
-    %{buildroot}%{_unitdir}/be.rubdos.whisperfish.service
-install -Dm 644 %{_sourcedir}/../harbour-whisperfish.service \
-    %{buildroot}%{_userunitdir}/harbour-whisperfish.service
->>>>>>> 4198ec83
+
 %endif
 
 %clean
@@ -416,7 +389,7 @@
 
 
 %if %{without harbour}
-<<<<<<< HEAD
+
 
 
 
@@ -425,8 +398,5 @@
 %{_datadir}/nemo-transferengine/plugins/%{sharingsubdir}/WhisperfishShare.qml
 %{_libdir}/nemo-transferengine/plugins/%{sharingsubdir}/libwhisperfishshareplugin.so
 %endif
-=======
-%{_userunitdir}/harbour-whisperfish.service
-%{_unitdir}/be.rubdos.whisperfish.service
->>>>>>> 4198ec83
+
 %endif